# Since we depend on gen_statem, an OTP 19 construct
# Warn if someone depends on this in <19
otp_release =
  String.split("#{:erlang.system_info(:otp_release)}", ".")
  |> List.first()
  |> String.to_integer()

if otp_release < 19 do
  IO.warn("Swarm requires Erlang/OTP 19 or greater", [])
end

defmodule Swarm.Mixfile do
  use Mix.Project

  def project do
    [
      app: :swarm,
      version: "3.3.1",
      elixir: "~> 1.3",
      elixirc_paths: elixirc_paths(Mix.env()),
      build_embedded: Mix.env() == :prod,
      start_permanent: Mix.env() == :prod,
      description:
        "A fast, multi-master, distributed global process registry, with automatic distribution of worker processes.",
      package: package(),
      docs: docs(),
      deps: deps(),
      aliases: aliases(),
      dialyzer: [
        plt_add_apps: [:inets],
        plt_add_deps: :transitive,
        flags: ~w(-Wunmatched_returns -Werror_handling -Wrace_conditions -Wunderspecs)
      ]
    ]
  end

  def application do
    [extra_applications: [:logger, :crypto], mod: {Swarm, []}]
  end

  defp deps do
    [
      {:ex_doc, "~> 0.13", only: :dev},
      {:dialyxir, "~> 0.3", only: :dev},
      {:benchee, "~> 0.4", only: :dev},
      {:porcelain, "~> 2.0", only: [:dev, :test]},
      {:libring, "~> 1.0"},
      {:gen_state_machine, "~> 2.0"}
    ]
  end

  defp package do
    [
      files: ["lib", "src", "mix.exs", "README.md", "LICENSE.md"],
      maintainers: ["Paul Schoenfelder"],
      licenses: ["MIT"],
      links: %{Github: "https://github.com/bitwalker/swarm"}
    ]
  end

  defp docs do
    [
      main: "readme",
      formatter_opts: [gfm: true],
      extras: [
        "README.md"
      ]
    ]
  end

  defp aliases() do
<<<<<<< HEAD
    case System.get_env("SWARM_TEST_DEBUG") do
      "true" -> [test: "test --no-start --trace"]
      _ -> [test: "test --no-start"]
    end
=======
    [test: "test --no-start --trace --seed=0"]
>>>>>>> aa15b66b
  end

  defp elixirc_paths(:test), do: ["lib", "test/support"]
  defp elixirc_paths(_), do: ["lib"]
end<|MERGE_RESOLUTION|>--- conflicted
+++ resolved
@@ -69,14 +69,11 @@
   end
 
   defp aliases() do
-<<<<<<< HEAD
-    case System.get_env("SWARM_TEST_DEBUG") do
-      "true" -> [test: "test --no-start --trace"]
-      _ -> [test: "test --no-start"]
+    if System.get_env("SWARM_TEST_DEBUG") do
+      [test: "test --no-start --trace"]
+    else
+      [test: "test --no-start"]
     end
-=======
-    [test: "test --no-start --trace --seed=0"]
->>>>>>> aa15b66b
   end
 
   defp elixirc_paths(:test), do: ["lib", "test/support"]
