--- conflicted
+++ resolved
@@ -699,11 +699,6 @@
             debug "#{inspect pid} must be stopped as no node is available to host it"
             {:ok, new_state} = remove_registration(obj, %{state | clock: lclock})
             send(pid, {:swarm, :die})
-<<<<<<< HEAD
-            # Track pending registration to restart process when a node becomes available
-            GenStateMachine.cast(__MODULE__, {:track_pending, name, meta})
-=======
->>>>>>> 7a0d26f8
             new_state.clock
           ^current_node ->
             # This process is correct
@@ -751,11 +746,6 @@
                 # No node available to restart process on, so remove registration
                 warn "no node available to restart #{inspect name}"
                 {:ok, new_state} = remove_registration(obj, %{state | clock: lclock})
-<<<<<<< HEAD
-                # Track pending registration to restart process when a node becomes available
-                GenStateMachine.cast(__MODULE__, {:track_pending, name, meta})
-=======
->>>>>>> 7a0d26f8
                 new_state.clock
               ^current_node ->
                 debug "restarting #{inspect name} on #{current_node}"
@@ -1041,30 +1031,6 @@
     GenStateMachine.cast(from, {:sync_ack, Node.self})
     :keep_state_and_data
   end
-<<<<<<< HEAD
-  defp handle_cast({:retry_pending_trackings}, %{pending_trackings: []}) do
-    :keep_state_and_data
-  end
-  defp handle_cast({:retry_pending_trackings}, %{pending_trackings: pending_trackings} = state) do
-    debug "retry pending trackings: #{inspect state.pending_trackings}"
-    state =
-      pending_trackings
-      |> Enum.reduce(%TrackerState{state | pending_trackings: []}, fn tracking, state ->
-        case do_track(tracking, state) do
-          {:keep_state, new_state} -> new_state
-          :keep_state_and_data     -> state
-        end
-      end)
-    {:keep_state, state}
-  end
-  defp handle_cast({:track_pending, name, meta}, state) do
-    do_track(%Tracking{name: name, meta: meta}, state)
-  end
-  defp handle_cast({:track_pending, name, meta, from}, state) do
-    do_track(%Tracking{name: name, meta: meta, from: from}, state)
-  end
-=======
->>>>>>> 7a0d26f8
   defp handle_cast(msg, _state) do
     warn "unrecognized cast: #{inspect msg}"
     :keep_state_and_data
@@ -1112,11 +1078,7 @@
   end
 
   # Attempt to start a named process on its destination node
-<<<<<<< HEAD
-  defp do_track(%{name: name, meta: meta, from: from} = tracking, %{strategy: strategy} = state) do
-=======
-  defp do_track(%Tracking{name: name, m: m, f: f, a: a, from: from}, %TrackerState{strategy: strategy} = state) do
->>>>>>> 7a0d26f8
+  defp do_track(%Tracking{name: name, meta: meta, from: from}, %TrackerState{strategy: strategy} = state) do
     current_node = Node.self()
     {{m, f, a}, _other_meta} = Map.pop(meta, :mfa)
     case Strategy.key_to_node(strategy, name) do
@@ -1132,15 +1094,7 @@
               case apply(m, f, a) do
                 {:ok, pid} ->
                   debug "started #{inspect name} on #{current_node}"
-<<<<<<< HEAD
                   add_registration({name, pid, meta}, from, state)
-                err when from != nil ->
-                  warn "failed to start #{inspect name} on #{current_node}: #{inspect err}"
-                  GenStateMachine.reply(from, {:error, {:invalid_return, err}})
-                  :keep_state_and_data
-=======
-                  add_registration({name, pid, %{mfa: {m,f,a}}}, from, state)
->>>>>>> 7a0d26f8
                 err ->
                   warn "failed to start #{inspect name} on #{current_node}: #{inspect err}"
                   reply(from, {:error, {:invalid_return, err}})
@@ -1177,19 +1131,12 @@
         {:error, {:already_registered, pid}} ->
           debug "#{inspect name} already registered to #{inspect pid} on #{node(pid)}, registering locally"
           # register named process that is unknown locally
-          add_registration({name, pid, %{mfa: {m,f,a}}}, from, state)
+          add_registration({name, pid, meta}, from, state)
           :ok
         {:error, {:noproc, _}} = err ->
           warn "#{inspect name} could not be started on #{remote_node}: #{inspect err}, retrying operation after #{@retry_interval}ms.."
           :timer.sleep @retry_interval
-<<<<<<< HEAD
           start_pid_remotely(remote_node, from, name, meta, state, attempts + 1)
-        {:error, _reason} = err when from != nil ->
-          warn "#{inspect name} could not be started on #{remote_node}: #{inspect err}"
-          GenStateMachine.reply(from, err)
-=======
-          start_pid_remotely(remote_node, from, name, m, f, a, state, attempts + 1)
->>>>>>> 7a0d26f8
         {:error, _reason} = err ->
           warn "#{inspect name} could not be started on #{remote_node}: #{inspect err}"
           reply(from, err)
@@ -1203,13 +1150,8 @@
         new_state = %{state | nodes: state.nodes -- [remote_node], strategy: Strategy.remove_node(state.strategy, remote_node)}
         case Strategy.key_to_node(new_state.strategy, name) do
           :undefined ->
-<<<<<<< HEAD
-            warn "failed to start #{inspect name} as no node available, retrying once a node becomes available"
-            GenStateMachine.cast(__MODULE__, {:track_pending, name, meta, from})
-=======
             warn "failed to start #{inspect name} as no node available"
             reply(from, {:error, :no_node_available})
->>>>>>> 7a0d26f8
           new_node ->
             start_pid_remotely(new_node, from, name, meta, new_state)
         end
@@ -1219,7 +1161,7 @@
         reply(from, {:error, err})
     end
   end
-  defp start_pid_remotely(remote_node, from, name, _m, _f, _a, _state, attempts) do
+  defp start_pid_remotely(remote_node, from, name, _meta, _state, attempts) do
     warn "#{inspect name} could not be started on #{remote_node}, failed to start after #{attempts} attempt(s)"
     reply(from, {:error, :too_many_attempts})
   end
