--- conflicted
+++ resolved
@@ -213,15 +213,10 @@
     sync_node = node(from)
     info("syncing with #{sync_node}")
     ref = Process.monitor({__MODULE__, sync_node})
-<<<<<<< HEAD
-    GenStateMachine.cast(from, {:sync_recv, self(), rclock, Registry.snapshot()})
+    GenStateMachine.cast(from, {:sync_recv, self(), rclock, get_registry_snapshot()})
 
     {:next_state, :awaiting_sync_ack,
      %{state | clock: rclock, sync_node: sync_node, sync_ref: ref}}
-=======
-    GenStateMachine.cast(from, {:sync_recv, self(), rclock, get_registry_snapshot()})
-    {:next_state, :awaiting_sync_ack, %{state | clock: rclock, sync_node: sync_node, sync_ref: ref}}
->>>>>>> bb930584
   end
 
   def cluster_wait(:cast, {:sync, from, _rclock}, %TrackerState{} = state) do
@@ -325,7 +320,6 @@
   end
 
   # Successful anti-entropy sync
-<<<<<<< HEAD
   def syncing(
         :cast,
         {:sync_recv, from, sync_clock, registry},
@@ -335,25 +329,13 @@
     info("received registry from #{sync_node}, merging..")
     new_state = sync_registry(from, sync_clock, registry, state)
     # let remote node know we've got the registry
-    GenStateMachine.cast(from, {:sync_ack, self(), new_state.clock, Registry.snapshot()})
+    GenStateMachine.cast(from, {:sync_ack, self(), new_state.clock, get_registry_snapshot()})
     info("local synchronization with #{sync_node} complete!")
     resolve_pending_sync_requests(new_state)
   end
 
   def syncing(:cast, {:sync_err, from}, %TrackerState{nodes: nodes, sync_node: sync_node} = state)
       when node(from) == sync_node do
-=======
-  def syncing(:cast, {:sync_recv, from, sync_clock, registry}, %TrackerState{sync_node: sync_node} = state)
-    when node(from) == sync_node do
-      info "received registry from #{sync_node}, merging.."
-      new_state = sync_registry(from, sync_clock, registry, state)
-      # let remote node know we've got the registry
-      GenStateMachine.cast(from, {:sync_ack, self(), new_state.clock, get_registry_snapshot()})
-      info "local synchronization with #{sync_node} complete!"
-      resolve_pending_sync_requests(new_state)
-  end
-  def syncing(:cast, {:sync_err, from}, %TrackerState{nodes: nodes, sync_node: sync_node} = state) when node(from) == sync_node do
->>>>>>> bb930584
     Process.demonitor(state.sync_ref, [:flush])
 
     cond do
@@ -431,217 +413,115 @@
   defp sync_registry(from, sync_clock, registry, %TrackerState{} = state) when is_pid(from) do
     sync_node = node(from)
     # map over the registry and check that all local entries are correct
-<<<<<<< HEAD
-    Enum.reduce(registry, state, fn
-      entry(name: rname, pid: rpid, meta: rmeta, clock: rclock) = rreg,
-      %TrackerState{clock: clock} = state ->
-        case Registry.get_by_name(rname) do
-          :undefined ->
-            # missing local registration
-            debug("local tracker is missing #{inspect(rname)}, adding to registry")
-            ref = Process.monitor(rpid)
-            Registry.new!(entry(name: rname, pid: rpid, ref: ref, meta: rmeta, clock: rclock))
-            %{state | clock: Clock.event(clock)}
-
-          entry(pid: ^rpid, meta: ^rmeta, clock: ^rclock) ->
-            # this entry matches, nothing to do
-            state
-
-          entry(pid: ^rpid, meta: ^rmeta, clock: _) ->
-            # the clocks differ, but the data is identical, so let's update it so they're the same
-            Registry.update(rname, clock: rclock)
-            state
-
-          entry(pid: ^rpid, meta: lmeta, clock: lclock) ->
-            # the metadata differs, we need to merge it
-            case Clock.compare(lclock, rclock) do
-              :lt ->
-                # the remote clock dominates, so merge favoring data from the remote registry
-                new_meta = Map.merge(lmeta, rmeta)
-                Registry.update(rname, clock: Clock.event(rclock), meta: new_meta)
-
-              :gt ->
-                # the local clock dominates, so merge favoring data from the local registry
-                new_meta = Map.merge(rmeta, lmeta)
-                Registry.update(rname, clock: Clock.event(lclock), meta: new_meta)
-
-              cmp when cmp in [:eq, :concurrent] ->
-                # the clocks are equivalent or concurrently modified, but the data is different, so check the registry clocks
-                if cmp == :concurrent do
-                  warn(
-                    "local and remote metadata for #{inspect(rname)} was concurrently modified"
-                  )
-                end
-
-                case Clock.compare(clock, sync_clock) do
-                  :lt ->
-                    # merge favoring remote, use remote clock as new entry clock
-                    new_meta = Map.merge(lmeta, rmeta)
-                    Registry.update(rname, clock: sync_clock, meta: new_meta)
-
-                  :gt ->
-                    # merge favoring local, use local clock as new entry clock
-                    new_meta = Map.merge(rmeta, lmeta)
-                    Registry.update(rname, clock: clock, meta: new_meta)
-
-                  _ ->
-                    # we can't break the tie using the registry clock, so we'll break the tie using node priority
-                    new_meta =
-                      if Node.self() > sync_node do
-                        Map.merge(rmeta, lmeta)
-                      else
-                        Map.merge(lmeta, rmeta)
-                      end
-
-                    Registry.update(rname, clock: clock, meta: new_meta)
-                end
-            end
-
-            state
-
-          entry(pid: lpid, clock: _lclock) = lreg ->
-            # there are two different processes for the same name, we
-            # need to resolve determine which process is correct based
-            # on current topology and resolve the conflict
-
-            rpid_node = node(rpid)
-            lpid_node = node(lpid)
-
-            case Strategy.key_to_node(state.strategy, rname) do
-              ^rpid_node when lpid_node != rpid_node ->
-                debug(
-                  "remote and local view of #{inspect(rname)} conflict, but remote is correct, resolving.."
-                )
-
-                resolve_incorrect_local_reg(sync_node, lreg, rreg, state)
-
-              ^lpid_node when lpid_node != rpid_node ->
-                debug(
-                  "remote and local view of #{inspect(rname)} conflict, but local is correct, resolving.."
-                )
-
-                resolve_incorrect_remote_reg(sync_node, lreg, rreg, state)
-
-              _ ->
-                cond do
-                  lpid_node == rpid_node and lpid > rpid ->
-                    debug(
-                      "remote and local view of #{inspect(rname)} conflict, but local is more recent, resolving.."
-                    )
-
-                    resolve_incorrect_remote_reg(sync_node, lreg, rreg, state)
-
-                  lpid_node == rpid_node and lpid < rpid ->
-                    debug(
-                      "remote and local view of #{inspect(rname)} conflict, but remote is more recent, resolving.."
-                    )
-
-                    resolve_incorrect_local_reg(sync_node, lreg, rreg, state)
-
-                  :else ->
-                    # name should be on another node, so neither registration is correct, break tie
-                    # using registry clock instead
-                    case Clock.compare(clock, sync_clock) do
-                      :lt ->
-                        # remote dominates
-                        resolve_incorrect_local_reg(sync_node, lreg, rreg, state)
-
-                      :gt ->
-                        # local dominates
-                        debug(
-                          "remote view of #{inspect(rname)} is outdated based on registry clock, resolving.."
-                        )
-
-                        resolve_incorrect_remote_reg(sync_node, lreg, rreg, state)
-
-                      _ when lpid_node > rpid_node ->
-                        # break tie using node priority
-                        debug(
-                          "remote view of #{inspect(rname)} is outdated based on node priority, resolving.."
-                        )
-
-                        resolve_incorrect_remote_reg(sync_node, lreg, rreg, state)
-
-                      _ ->
-                        # break tie using node priority
-                        resolve_incorrect_local_reg(sync_node, lreg, rreg, state)
-                    end
-                end
-            end
-        end
-=======
     Enum.each(registry, fn entry(name: rname, pid: rpid, meta: rmeta, clock: rclock) = rreg ->
       case Registry.get_by_name(rname) do
         :undefined ->
           # missing local registration
-          debug "local tracker is missing #{inspect rname}, adding to registry"
+          debug("local tracker is missing #{inspect(rname)}, adding to registry")
           ref = Process.monitor(rpid)
           lclock = Clock.join(sync_clock, rclock)
           Registry.new!(entry(name: rname, pid: rpid, ref: ref, meta: rmeta, clock: lclock))
+
         entry(pid: ^rpid, meta: lmeta, clock: lclock) ->
           case Clock.compare(lclock, rclock) do
             :lt ->
               # the remote clock dominates, take remote data
               lclock = Clock.join(lclock, rclock)
               Registry.update(rname, meta: rmeta, clock: lclock)
-              debug "sync metadata for #{inspect rpid} (#{inspect rmeta}) is causally dominated by remote, updated registry..."
+
+              debug(
+                "sync metadata for #{inspect(rpid)} (#{inspect(rmeta)}) is causally dominated by remote, updated registry..."
+              )
+
             :gt ->
               # the local clock dominates, keep local data
-              debug "sync metadata for #{inspect rpid} (#{inspect rmeta}) is causally dominated by local, ignoring..."
+              debug(
+                "sync metadata for #{inspect(rpid)} (#{inspect(rmeta)}) is causally dominated by local, ignoring..."
+              )
+
               :ok
+
             :eq ->
               # the clocks are the same, no-op
-              debug "sync metadata for #{inspect rpid} (#{inspect rmeta}) has equal clocks, ignoring..."
+              debug(
+                "sync metadata for #{inspect(rpid)} (#{inspect(rmeta)}) has equal clocks, ignoring..."
+              )
+
               :ok
+
             :concurrent ->
-              warn "local and remote metadata for #{inspect rname} was concurrently modified"
+              warn("local and remote metadata for #{inspect(rname)} was concurrently modified")
               new_meta = Map.merge(lmeta, rmeta)
-              # we're going to join and bump our local clock though and re-broadcast the update to ensure we converge              
+
+              # we're going to join and bump our local clock though and re-broadcast the update to ensure we converge
               lclock = Clock.join(lclock, rclock)
               lclock = Clock.event(lclock)
-              Registry.update(rname, [meta: new_meta, clock: lclock])
+              Registry.update(rname, meta: new_meta, clock: lclock)
               broadcast_event(state.nodes, lclock, {:update_meta, new_meta, rpid})
           end
+
         entry(pid: lpid, clock: lclock) = lreg ->
           # there are two different processes for the same name, we need to resolve
           case Clock.compare(lclock, rclock) do
             :lt ->
               # the remote registration dominates
               resolve_incorrect_local_reg(sync_node, lreg, rreg, state)
+
             :gt ->
               # local registration dominates
-              debug "remote view of #{inspect rname} is outdated, resolving.."
+              debug("remote view of #{inspect(rname)} is outdated, resolving..")
               resolve_incorrect_remote_reg(sync_node, lreg, rreg, state)
+
             _ ->
               # the entry clocks conflict, determine which one is correct based on
               # current topology and resolve the conflict
               rpid_node = node(rpid)
               lpid_node = node(lpid)
+
               case Strategy.key_to_node(state.strategy, rname) do
                 ^rpid_node when lpid_node != rpid_node ->
-                  debug "remote and local view of #{inspect rname} conflict, but remote is correct, resolving.."
+                  debug(
+                    "remote and local view of #{inspect(rname)} conflict, but remote is correct, resolving.."
+                  )
+
                   resolve_incorrect_local_reg(sync_node, lreg, rreg, state)
+
                 ^lpid_node when lpid_node != rpid_node ->
-                  debug "remote and local view of #{inspect rname} conflict, but local is correct, resolving.."
+                  debug(
+                    "remote and local view of #{inspect(rname)} conflict, but local is correct, resolving.."
+                  )
+
                   resolve_incorrect_remote_reg(sync_node, lreg, rreg, state)
+
                 _ ->
                   cond do
                     lpid_node == rpid_node and lpid > rpid ->
-                      debug "remote and local view of #{inspect rname} conflict, but local is more recent, resolving.."
+                      debug(
+                        "remote and local view of #{inspect(rname)} conflict, but local is more recent, resolving.."
+                      )
+
                       resolve_incorrect_remote_reg(sync_node, lreg, rreg, state)
+
                     lpid_node == rpid_node and lpid < rpid ->
-                      debug "remote and local view of #{inspect rname} conflict, but remote is more recent, resolving.."
+                      debug(
+                        "remote and local view of #{inspect(rname)} conflict, but remote is more recent, resolving.."
+                      )
+
                       resolve_incorrect_local_reg(sync_node, lreg, rreg, state)
+
                     :else ->
                       # name should be on another node, so neither registration is correct
-                      debug "remote and local view of #{inspect rname} are both outdated, resolving.."
-                      resolve_incorrect_local_reg(sync_node, lreg, rreg, state)                      
+                      debug(
+                        "remote and local view of #{inspect(rname)} are both outdated, resolving.."
+                      )
+
+                      resolve_incorrect_local_reg(sync_node, lreg, rreg, state)
                   end
               end
           end
       end
->>>>>>> bb930584
     end)
+
     %{state | clock: sync_clock}
   end
 
@@ -669,8 +549,7 @@
         info("clearing pending sync request for #{pending_node}")
         {lclock, rclock} = Clock.fork(state.clock)
         ref = Process.monitor(pid)
-<<<<<<< HEAD
-        GenStateMachine.cast(pid, {:sync_recv, self(), rclock, Registry.snapshot()})
+        GenStateMachine.cast(pid, {:sync_recv, self(), rclock, get_registry_snapshot()})
 
         new_state = %{
           state
@@ -680,13 +559,6 @@
             clock: lclock
         }
 
-=======
-        GenStateMachine.cast(pid, {:sync_recv, self(), rclock, get_registry_snapshot()})
-        new_state = %{state | sync_node: node(pid),
-                              sync_ref: ref,
-                              pending_sync_reqs: pending,
-                              clock: lclock}
->>>>>>> bb930584
         {:next_state, :awaiting_sync_ack, new_state}
 
       :else ->
@@ -909,33 +781,17 @@
           {:ok, pid} = apply(m, f, a)
           GenServer.cast(pid, {:swarm, :end_handoff, handoff_state})
           ref = Process.monitor(pid)
-<<<<<<< HEAD
-          new_clock = Clock.event(clock)
-
-          Registry.new!(
-            entry(name: name, pid: pid, ref: ref, meta: meta, clock: Clock.peek(new_clock))
-          )
-
-          broadcast_event(state.nodes, Clock.peek(new_clock), {:track, name, pid, meta})
-          {:keep_state, %{state | clock: new_clock}}
-
-        entry(pid: pid) when node(pid) == current_node ->
-          GenServer.cast(pid, {:swarm, :resolve_conflict, handoff_state})
-          new_clock = Clock.event(clock)
-          broadcast_event(state.nodes, Clock.peek(new_clock), {:track, name, pid, meta})
-          {:keep_state, %{state | clock: new_clock}}
-
-=======
           lclock = Clock.join(clock, rclock)
           Registry.new!(entry(name: name, pid: pid, ref: ref, meta: meta, clock: lclock))
           broadcast_event(state.nodes, lclock, {:track, name, pid, meta})
           {:keep_state, state}
+
         entry(pid: pid) when node(pid) == current_node ->
           GenServer.cast(pid, {:swarm, :resolve_conflict, handoff_state})
           lclock = Clock.join(clock, rclock)
           broadcast_event(state.nodes, lclock, {:track, name, pid, meta})
           {:keep_state, state}
->>>>>>> bb930584
+
         entry(pid: pid, ref: ref) = obj when node(pid) == node(from) ->
           # We have received the handoff before we've received the untrack event, but because
           # the handoff is coming from the node where the registration existed, we can safely
@@ -1064,50 +920,27 @@
   end
 
   # This is the callback for tracker events which are being replicated from other nodes in the cluster
-<<<<<<< HEAD
-  defp handle_replica_event(
-         _from,
-         {:track, name, pid, meta},
-         rclock,
-         %TrackerState{clock: clock} = state
-       ) do
+  defp handle_replica_event(_from, {:track, name, pid, meta}, rclock, %TrackerState{clock: clock}) do
     debug("replicating registration for #{inspect(name)} (#{inspect(pid)}) locally")
 
-=======
-  defp handle_replica_event(_from, {:track, name, pid, meta}, rclock, %TrackerState{clock: clock}) do
-    debug "replicating registration for #{inspect name} (#{inspect pid}) locally"
->>>>>>> bb930584
     case Registry.get_by_name(name) do
       entry(name: ^name, pid: ^pid, meta: ^meta) ->
         # We're already up to date
         :keep_state_and_data
-<<<<<<< HEAD
-
-      entry(name: ^name, pid: ^pid, meta: lmeta) ->
-=======
+
       entry(name: ^name, pid: ^pid, clock: lclock) ->
->>>>>>> bb930584
         # We don't have the same view of the metadata
         cond do
-          Clock.leq(lclock, rclock) ->            
+          Clock.leq(lclock, rclock) ->
             # The remote version is dominant
-<<<<<<< HEAD
-            Registry.update(name, meta: Map.merge(lmeta, meta))
-            {:keep_state, %{state | clock: Clock.event(clock)}}
-
-          Clock.leq(rclock, clock) ->
-            # The local version is dominant
-            Registry.update(name, meta: Map.merge(meta, lmeta))
-            {:keep_state, %{state | clock: Clock.event(clock)}}
-
-=======
             lclock = Clock.join(lclock, rclock)
-            Registry.update(name, [meta: meta, clock: lclock])
+            Registry.update(name, meta: meta, clock: lclock)
             :keep_state_and_data
+
           Clock.leq(rclock, lclock) ->
             # The local version is dominant
             :keep_state_and_data
->>>>>>> bb930584
+
           :else ->
             warn(
               "received track event for #{inspect(name)}, but local clock conflicts with remote clock, event unhandled"
@@ -1115,12 +948,8 @@
 
             :keep_state_and_data
         end
-<<<<<<< HEAD
-
-      entry(name: ^name, pid: other_pid, ref: ref) = obj ->
-=======
+
       entry(name: ^name, pid: other_pid, ref: ref, clock: lclock) = obj ->
->>>>>>> bb930584
         # we have conflicting views of this name, compare clocks and fix it
         current_node = Node.self()
 
@@ -1131,31 +960,20 @@
             Process.exit(other_pid, :kill)
             Registry.remove(obj)
             new_ref = Process.monitor(pid)
-<<<<<<< HEAD
-            Registry.new!(entry(name: name, pid: pid, ref: new_ref, meta: meta, clock: rclock))
-            {:keep_state, %{state | clock: Clock.event(clock)}}
-
-          Clock.leq(rclock, clock) ->
-=======
             lclock = Clock.join(lclock, rclock)
             Registry.new!(entry(name: name, pid: pid, ref: new_ref, meta: meta, clock: lclock))
             :keep_state_and_data
+
           Clock.leq(rclock, lclock) ->
->>>>>>> bb930584
             # The local version is dominant, so ignore this event
             :keep_state_and_data
 
           :else ->
             # The clocks are conflicted, warn, and ignore this event
-<<<<<<< HEAD
             warn(
-              "received track event for #{inspect(name)}, mismatched pids, " <>
-                "local clock conflicts with remote clock, event unhandled"
+              "received track event for #{inspect(name)}, mismatched pids, local clock conflicts with remote clock, event unhandled"
             )
 
-=======
-            warn "received track event for #{inspect name}, mismatched pids, local clock conflicts with remote clock, event unhandled"
->>>>>>> bb930584
             :keep_state_and_data
         end
 
@@ -1166,237 +984,77 @@
         :keep_state_and_data
     end
   end
-<<<<<<< HEAD
-
-  defp handle_replica_event(_from, {:untrack, pid}, rclock, %TrackerState{clock: clock} = state) do
+
+  defp handle_replica_event(_from, {:untrack, pid}, rclock, state) do
     debug("replica event: untrack #{inspect(pid)}")
 
-=======
-  defp handle_replica_event(_from, {:untrack, pid}, rclock, state) do
-    debug "replica event: untrack #{inspect pid}"
->>>>>>> bb930584
     case Registry.get_by_pid(pid) do
       :undefined ->
         :keep_state_and_data
 
       entries when is_list(entries) ->
-<<<<<<< HEAD
-        new_clock =
-          Enum.reduce(entries, clock, fn entry(ref: ref, clock: lclock) = obj, nclock ->
-            cond do
-              Clock.leq(lclock, rclock) ->
-                # registration came before unregister, so remove the registration
-                Process.demonitor(ref, [:flush])
-                Registry.remove(obj)
-                Clock.event(nclock)
-
-              Clock.leq(rclock, lclock) ->
-                # registration is newer than de-registration, ignore msg
-                debug("untrack is causally dominated by track for #{inspect(pid)}, ignoring..")
-                nclock
-
-              :else ->
-                debug("untrack is causally conflicted with track for #{inspect(pid)}, ignoring..")
-                nclock
-            end
-          end)
-
-        {:keep_state, %{state | clock: new_clock}}
-    end
-  end
-
-  defp handle_replica_event(
-         _from,
-         {:add_meta, key, value, pid},
-         rclock,
-         %TrackerState{clock: clock} = state
-       ) do
-    debug("replica event: add_meta #{inspect({key, value})} to #{inspect(pid)}")
-
-    case Registry.get_by_pid(pid) do
-      :undefined ->
-        :keep_state_and_data
-
-      entries when is_list(entries) ->
-        new_clock =
-          Enum.reduce(entries, clock, fn entry(name: name, meta: old_meta, clock: lclock),
-                                         nclock ->
-            cond do
-              Clock.leq(lclock, rclock) ->
-                new_meta = Map.put(old_meta, key, value)
-                Registry.update(name, meta: new_meta, clock: rclock)
-                nclock = Clock.event(nclock)
-
-              Clock.leq(rclock, lclock) and Map.has_key?(old_meta, key) ->
-                debug(
-                  "request to add meta to #{inspect(pid)} (#{inspect({key, value})}) is causally dominated by local, ignoring because it already exists"
-                )
-
-                nclock
-
-              Clock.leq(rclock, lclock) ->
-                debug(
-                  "request to add meta to #{inspect(pid)} (#{inspect({key, value})}) is causally dominated by local, adding since it does not exist locally"
-                )
-
-                new_meta = Map.put(old_meta, key, value)
-                Registry.update(name, meta: new_meta, clock: rclock)
-                nclock = Clock.event(nclock)
-
-              :else ->
-                # we're going to take the last-writer wins approach for resolution for now
-                new_meta = Map.merge(old_meta, %{key => value})
-
-                # we're going to keep our local clock though and re-broadcast the update to ensure we converge
-                nclock = Clock.event(clock)
-                Registry.update(name, meta: new_meta, clock: Clock.peek(nclock))
-                debug("conflicting meta for #{inspect(name)}, updating and notifying other nodes")
-                broadcast_event(state.nodes, Clock.peek(nclock), {:update_meta, new_meta, pid})
-                nclock
-            end
-          end)
-
-        {:keep_state, %{state | clock: new_clock}}
-    end
-  end
-
-  defp handle_replica_event(
-         _from,
-         {:update_meta, new_meta, pid},
-         rclock,
-         %TrackerState{clock: clock} = state
-       ) do
-    debug("replica event: update_meta #{inspect(new_meta)} for #{inspect(pid)}")
-
-=======
         Enum.each(entries, fn entry(ref: ref, clock: lclock) = obj ->
           cond do
             Clock.leq(lclock, rclock) ->
               # registration came before unregister, so remove the registration
               Process.demonitor(ref, [:flush])
               Registry.remove(obj)
+
             Clock.leq(rclock, lclock) ->
               # registration is newer than de-registration, ignore msg
-              debug "untrack is causally dominated by track for #{inspect pid}, ignoring.."
+              debug("untrack is causally dominated by track for #{inspect(pid)}, ignoring..")
+
             :else ->
-              debug "untrack is causally conflicted with track for #{inspect pid}, ignoring.."
+              debug("untrack is causally conflicted with track for #{inspect(pid)}, ignoring..")
           end
         end)
+
         :keep_state_and_data
     end
   end
+
   defp handle_replica_event(_from, {:update_meta, new_meta, pid}, rclock, state) do
-    debug "replica event: update_meta #{inspect new_meta} for #{inspect pid}"
->>>>>>> bb930584
+    debug("replica event: update_meta #{inspect(new_meta)} for #{inspect(pid)}")
+
     case Registry.get_by_pid(pid) do
       :undefined ->
         :keep_state_and_data
 
       entries when is_list(entries) ->
-<<<<<<< HEAD
-        new_clock =
-          Enum.reduce(entries, clock, fn entry(name: name, meta: old_meta, clock: lclock),
-                                         nclock ->
-            cond do
-              Clock.leq(lclock, rclock) ->
-                meta = Map.merge(old_meta, new_meta)
-                Registry.update(name, meta: meta, clock: rclock)
-                Clock.event(nclock)
-
-              Clock.leq(rclock, lclock) ->
-                meta = Map.merge(new_meta, old_meta)
-                Registry.update(name, meta: meta, clock: rclock)
-                Clock.event(nclock)
-
-              :else ->
-                # we're going to take the last-writer wins approach for resolution for now
-                new_meta = Map.merge(old_meta, new_meta)
-
-                # we're going to keep our local clock though and re-broadcast the update to ensure we converge
-                nclock = Clock.event(nclock)
-                Registry.update(name, meta: new_meta, clock: Clock.peek(nclock))
-                debug("conflicting meta for #{inspect(name)}, updating and notifying other nodes")
-                broadcast_event(state.nodes, Clock.peek(nclock), {:update_meta, new_meta, pid})
-                nclock
-            end
-          end)
-
-        {:keep_state, %{state | clock: new_clock}}
-    end
-  end
-
-  defp handle_replica_event(
-         _from,
-         {:remove_meta, key, pid},
-         rclock,
-         %TrackerState{clock: clock} = state
-       ) do
-    debug("replica event: remove_meta #{inspect(key)} from #{inspect(pid)}")
-
-    case Registry.get_by_pid(pid) do
-      :undefined ->
-        :keep_state_and_data
-
-      entries when is_list(entries) ->
-        new_clock =
-          Enum.reduce(entries, clock, fn entry(name: name, meta: meta, clock: lclock), nclock ->
-            cond do
-              Clock.leq(lclock, rclock) ->
-                new_meta = Map.drop(meta, [key])
-                Registry.update(name, meta: new_meta, clock: rclock)
-                Clock.event(nclock)
-
-              Clock.leq(rclock, lclock) and Map.has_key?(meta, key) ->
-                debug(
-                  "request to remove meta fom #{inspect(pid)} (#{inspect(key)}) is causally dominated by local, removing since it exists locally"
-                )
-
-                new_meta = Map.drop(meta, [key])
-                Registry.update(name, meta: new_meta, clock: rclock)
-                Clock.event(nclock)
-
-              Clock.leq(rclock, lclock) ->
-                debug(
-                  "request to remove meta fom #{inspect(pid)} (#{inspect(key)}) is causally dominated by local, ignoring since it doesn't exist locally"
-                )
-
-                nclock
-
-              Map.has_key?(meta, key) ->
-                warn(
-                  "received remove_meta event, but local clock conflicts with remote clock, event unhandled"
-                )
-
-                nclock
-
-              :else ->
-                nclock
-            end
-          end)
-
-        {:keep_state, %{state | clock: new_clock}}
-=======
         Enum.each(entries, fn entry(name: name, meta: old_meta, clock: lclock) ->
           cond do
             Clock.leq(lclock, rclock) ->
               lclock = Clock.join(lclock, rclock)
-              Registry.update(name, [meta: new_meta, clock: lclock])
-              debug "request to update meta from #{inspect pid} (#{inspect new_meta}) is causally dominated by remote, updated registry..."
+              Registry.update(name, meta: new_meta, clock: lclock)
+
+              debug(
+                "request to update meta from #{inspect(pid)} (#{inspect(new_meta)}) is causally dominated by remote, updated registry..."
+              )
+
             Clock.leq(rclock, lclock) ->
               # ignore the request, as the local clock dominates the remote
-              debug "request to update meta from #{inspect pid} (#{inspect new_meta}) is causally dominated by local, ignoring.."
+              debug(
+                "request to update meta from #{inspect(pid)} (#{inspect(new_meta)}) is causally dominated by local, ignoring.."
+              )
+
             :else ->
               new_meta = Map.merge(old_meta, new_meta)
-              # we're going to join and bump our local clock though and re-broadcast the update to ensure we converge              
-              debug "conflicting meta for #{inspect name}, updating and notifying other nodes, old meta: #{inspect old_meta}, new meta: #{inspect new_meta}"
+
+              # we're going to join and bump our local clock though and re-broadcast the update to ensure we converge
+              debug(
+                "conflicting meta for #{inspect(name)}, updating and notifying other nodes, old meta: #{
+                  inspect(old_meta)
+                }, new meta: #{inspect(new_meta)}"
+              )
+
               lclock = Clock.join(lclock, rclock)
               lclock = Clock.event(lclock)
-              Registry.update(name, [meta: new_meta, clock: lclock])
+              Registry.update(name, meta: new_meta, clock: lclock)
               broadcast_event(state.nodes, lclock, {:update_meta, new_meta, pid})
           end
         end)
+
         :keep_state_and_data
->>>>>>> bb930584
     end
   end
 
@@ -1511,15 +1169,10 @@
       {lclock, rclock} = Clock.fork(clock)
       sync_node = node(from)
       ref = Process.monitor(from)
-<<<<<<< HEAD
-      GenStateMachine.cast(from, {:sync_recv, self(), rclock, Registry.snapshot()})
+      GenStateMachine.cast(from, {:sync_recv, self(), rclock, get_registry_snapshot()})
 
       {:next_state, :awaiting_sync_ack,
        %{state | clock: lclock, sync_node: sync_node, sync_ref: ref}}
-=======
-      GenStateMachine.cast(from, {:sync_recv, self(), rclock, get_registry_snapshot()})
-      {:next_state, :awaiting_sync_ack, %{state | clock: lclock, sync_node: sync_node, sync_ref: ref}}
->>>>>>> bb930584
     end
   end
 
@@ -1733,6 +1386,7 @@
 
   defp broadcast_event(nodes, clock, event) do
     clock = Clock.peek(clock)
+
     case :rpc.sbcast(nodes, __MODULE__, {:event, self(), clock, event}) do
       {_good, []} ->
         :ok
@@ -1761,18 +1415,11 @@
     case Registry.get_by_name(name) do
       :undefined ->
         ref = Process.monitor(pid)
-<<<<<<< HEAD
-        clock = Clock.event(clock)
-        Registry.new!(entry(name: name, pid: pid, ref: ref, meta: meta, clock: Clock.peek(clock)))
-        broadcast_event(nodes, Clock.peek(clock), {:track, name, pid, meta})
-        {:ok, pid, %{state | clock: clock}}
-
-=======
         lclock = Clock.event(clock)
         Registry.new!(entry(name: name, pid: pid, ref: ref, meta: meta, clock: lclock))
         broadcast_event(nodes, lclock, {:track, name, pid, meta})
         {:ok, pid, state}
->>>>>>> bb930584
+
       entry(pid: ^pid) ->
         # Not sure how this could happen, but hey, no need to return an error
         {:ok, pid, state}
@@ -1818,23 +1465,11 @@
         {:ok, state}
 
       entries when is_list(entries) ->
-<<<<<<< HEAD
-        new_clock =
-          Enum.reduce(entries, clock, fn entry(ref: ref) = obj, nclock ->
-            Process.demonitor(ref, [:flush])
-            Registry.remove(obj)
-            nclock = Clock.event(nclock)
-            broadcast_event(state.nodes, Clock.peek(nclock), {:untrack, pid})
-            nclock
-          end)
-
-        {:ok, %{state | clock: new_clock}}
-=======
         Enum.each(entries, fn entry ->
           remove_registration(entry, state)
         end)
+
         {:ok, state}
->>>>>>> bb930584
     end
   end
 
@@ -1844,26 +1479,14 @@
         {:ok, state}
 
       entries when is_list(entries) ->
-<<<<<<< HEAD
-        new_clock =
-          Enum.reduce(entries, clock, fn entry(name: name, meta: old_meta), nclock ->
-            new_meta = Map.put(old_meta, key, value)
-            nclock = Clock.event(nclock)
-            Registry.update(name, meta: new_meta, clock: Clock.peek(nclock))
-            broadcast_event(state.nodes, Clock.peek(nclock), {:add_meta, key, value, pid})
-            nclock
-          end)
-
-        {:ok, %{state | clock: new_clock}}
-=======
         Enum.each(entries, fn entry(name: name, meta: old_meta, clock: lclock) ->
           new_meta = Map.put(old_meta, key, value)
           lclock = Clock.event(lclock)
-          Registry.update(name, [meta: new_meta, clock: lclock])
+          Registry.update(name, meta: new_meta, clock: lclock)
           broadcast_event(state.nodes, lclock, {:update_meta, new_meta, pid})
         end)
+
         {:ok, state}
->>>>>>> bb930584
     end
   end
 
@@ -1873,26 +1496,14 @@
         {:ok, state}
 
       entries when is_list(entries) ->
-<<<<<<< HEAD
-        new_clock =
-          Enum.reduce(entries, clock, fn entry(name: name, meta: old_meta), nclock ->
-            new_meta = Map.drop(old_meta, [key])
-            nclock = Clock.event(nclock)
-            Registry.update(name, meta: new_meta, clock: Clock.peek(nclock))
-            broadcast_event(state.nodes, Clock.peek(nclock), {:remove_meta, key, pid})
-            nclock
-          end)
-
-        {:ok, %{state | clock: new_clock}}
-=======
         Enum.each(entries, fn entry(name: name, meta: old_meta, clock: lclock) ->
           new_meta = Map.drop(old_meta, [key])
           lclock = Clock.event(lclock)
-          Registry.update(name, [meta: new_meta, clock: lclock])
+          Registry.update(name, meta: new_meta, clock: lclock)
           broadcast_event(state.nodes, lclock, {:update_meta, new_meta, pid})
         end)
+
         {:ok, state}
->>>>>>> bb930584
     end
   end
 
@@ -1922,16 +1533,12 @@
   end
 
   # Used during anti-entropy checks to remove local registrations and replace them with the remote version
-<<<<<<< HEAD
   defp resolve_incorrect_local_reg(
          _remote_node,
-         entry(pid: lpid) = lreg,
+         entry(pid: lpid, clock: lclock) = lreg,
          entry(name: rname, pid: rpid, meta: rmeta, clock: rclock),
          state
        ) do
-=======
-  defp resolve_incorrect_local_reg(_remote_node, entry(pid: lpid, clock: lclock) = lreg, entry(name: rname, pid: rpid, meta: rmeta, clock: rclock), state) do
->>>>>>> bb930584
     # the remote registration is correct
     {:ok, new_state} = remove_registration(lreg, state)
     send(lpid, {:swarm, :die})
@@ -2061,6 +1668,7 @@
 
   defp get_registry_snapshot() do
     snapshot = Registry.snapshot()
+
     Enum.map(snapshot, fn entry(name: name, pid: pid, ref: ref, meta: meta, clock: clock) ->
       entry(name: name, pid: pid, ref: ref, meta: meta, clock: Clock.peek(clock))
     end)
